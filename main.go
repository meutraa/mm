--- conflicted
+++ resolved
@@ -20,12 +20,8 @@
 	"time"
 )
 
-<<<<<<< HEAD
-=======
-const Json = "application/json"
 var client = &http.Client{}
 
->>>>>>> 889a7caf
 func main() {
 	usr, _ := user.Current()
 	var server, username, pass, accPath, cert string
@@ -54,25 +50,24 @@
 			client = &http.Client{Transport: &http.Transport{TLSClientConfig: &tls.Config{RootCAs: roots}}}
 		} else {
 			log.Println("failed to parse certificate:", cert)
-		}		
+		}
 	}
 
 	/* Account login and setup. */
 	var sesh session
 	/* Empty get request to give time to ACK http2 settings. */
-	http.DefaultClient.Get(host.String())
+	client.Get(host.String())
 	b, _ := json.Marshal(auth{"m.login.password", username, pass})
-<<<<<<< HEAD
-	req, _ := http.NewRequest("POST", host.String()+"/_matrix/client/r0/login", bytes.NewBuffer(b))
-	resp, err := http.DefaultClient.Do(req)
+	resp, err := client.Post(host.String()+"/_matrix/client/r0/login", "application/json", bytes.NewBuffer(b))
 	body, _ := readBody(resp, err)
-=======
-	body, _ := readBody(client.Post(host.String()+"/_matrix/client/r0/login", Json, bytes.NewBuffer(b)))
->>>>>>> 889a7caf
 	json.Unmarshal(body, &sesh)
 	if sesh.Token == "" {
 		os.Exit(1)
 	}
+
+	/* Revoke access_token on exit. */
+	defer client.Post(apistr(host.String(), "logout?", sesh.Token), "application/json", nil)
+
 	accPath = path.Join(accPath, sesh.Homeserver, sesh.UserId)
 	os.MkdirAll(accPath, 0700)
 
@@ -88,13 +83,6 @@
 	for {
 		sesh.CurrentBatch = sync(host.String(), sesh, accPath)
 	}
-
-	/* Revoke access_token. */
-<<<<<<< HEAD
-	http.DefaultClient.Post(apistr(host.String(), "logout?", sesh.Token), "", nil)
-=======
-	defer client.Post(apistr(host.String(), "logout?", sesh.Token), Json, nil)
->>>>>>> 889a7caf
 }
 
 func apistr(host string, call string, token string) string {
@@ -123,11 +111,7 @@
 	if sesh.CurrentBatch != "" {
 		str += "since=" + sesh.CurrentBatch + "&timeout=30000&"
 	}
-<<<<<<< HEAD
-	body, err := readBody(http.Get(apistr(host, str, sesh.Token)))
-=======
-	body, err:= readBody(client.Get(apistr(host, str, sesh.Token)))
->>>>>>> 889a7caf
+	body, err := readBody(client.Get(apistr(host, str, sesh.Token)))
 	if err != nil {
 		time.Sleep(time.Second * 10)
 		return sesh.CurrentBatch
@@ -180,15 +164,9 @@
 			fmt.Println(file)
 		}
 		/* Send a read receipt. */
-<<<<<<< HEAD
 		if lastID != "" {
 			url := "rooms/" + id + "/receipt/m.read/" + lastID + "?"
-			readBody(http.Post(apistr(host, url, sesh.Token), "application/json", nil))
-=======
-		if lastId != "" {
-			url := "rooms/" + id + "/receipt/m.read/" + lastId + "?"
-			readBody(client.Post(apistr(host, url, sesh.Token), Json, nil))
->>>>>>> 889a7caf
+			readBody(client.Post(apistr(host, url, sesh.Token), "application/json", nil))
 		}
 	}
 	return d.NextBatch
